import pytest
import os
from astropy.io import fits

from xraysim.specutils.sixte import cube2simputfile
from xraysim.sphprojection.mapping import make_speccube
from xraysim.specutils.tables import read_spectable, calc_spec
from xraysim.gadgetutils.phys_const import keV2K
from .fitstestutils import assert_hdu_list_matches_reference

environmentVariablesPathList = [os.environ.get('XRAYSIM'), os.environ.get('SIXTE_INSTRUMENTS')]
inputDir = os.environ.get('XRAYSIM') + '/tests/inp/'
referenceDir = os.environ.get('XRAYSIM') + '/tests/reference_files/'
snapshotFile = inputDir + 'snap_Gadget_sample'
spFile = inputDir + 'test_emission_table.fits'
referenceSimputFile = referenceDir + 'reference.simput'
npix, size, redshift, center, proj, flag_ene, tcut, nsample, nh = 25, 1.05, 0.1, [2500., 2500.], 'z', False, 1.e6, 1, 0.01
t_iso_keV = 6.3  # [keV]
t_iso = t_iso_keV * keV2K  # 73108018.313372612  # [K] (= 6.3 keV)
nene = fits.open(spFile)[0].header.get('NENE')
testSimputFile = inputDir + 'file_created_for_test.simput'

# Isothermal + no velocities
speccubeIsothermalNovel = make_speccube(snapshotFile, spFile, size=size, npix=npix, redshift=redshift, center=center,
                                        proj=proj, nsample=nsample, isothermal=t_iso, novel=True)

speccube = make_speccube(snapshotFile, spFile, size=size, npix=npix, redshift=redshift, center=center,
                         proj=proj, tcut=tcut, nh=nh, nsample=nsample)


def test_file_created(inp=speccubeIsothermalNovel, out=testSimputFile):
    """
    The output SIMPUT file must be correctly created
    :param inp: (dict) spectral cube structure
    :param out: (str) output SIMPUT file
    """
    if os.path.isfile(out):
        os.remove(out)
    cube2simputfile(inp, out)
    assert os.path.isfile(out)
    os.remove(out)


def test_primary_header_keywords(inp=speccubeIsothermalNovel, out=testSimputFile):
    """
    The header of the Primary of the output SIMPUT file must contain a series of keywords whose value depend on the
    input data
    :param inp: (dict) spectral cube structure
    :param out: (str) output SIMPUT file
    """
    if os.path.isfile(out):
        os.remove(out)
    center_map = (12., 34.)
    cube2simputfile(inp, out, pos=center_map)
    header = fits.open(out)[0].header
    os.remove(out)
    assert header.get('SIM_FILE') == inp.get('simulation_file')
    assert header.get('SP_FILE') == inp.get('spectral_table')
    assert header.get('PROJ') == inp.get('proj')
    assert header.get('Z_COS') == pytest.approx(inp.get('z_cos'))
    assert (header.get('D_C'), header.comments['D_C']) == pytest.approx((inp.get('d_c'), '[Mpc]'))
    assert header.get('NPIX') == inp.get('data').shape[0]
    assert header.get('NENE') == inp.get('data').shape[2]
    assert (header.get('ANG_PIX'), header.comments['ANG_PIX']) == pytest.approx((inp.get('pixel_size'), '[arcmin]'))
    assert (header.get('ANG_MAP'), header.comments['ANG_MAP']) == pytest.approx((inp.get('size'), '[deg]'))
    assert (header.get('RA_C'), header.comments['RA_C']) == pytest.approx((center_map[0], '[deg]'))
    assert (header.get('DEC_C'), header.comments['DEC_C']) == pytest.approx((center_map[1], '[deg]'))
    assert header.get('SMOOTH') == inp.get('smoothing')
    assert header.get('VPEC') == inp.get('velocities')


def test_isothermal_spectrum(inp=speccubeIsothermalNovel, out=testSimputFile):
    """
    All the spectra contained in the Extension 2 of the SIMPUT file must be isothermal with T equal to the value
    indicated by the spec_cube, with arbitrary normalization.
    :param inp: (dict) spectral cube structure
    :param out: (str) output SIMPUT file
    """

    # Creating SIMPUT file
    if os.path.isfile(out):
        os.remove(out)
    cube2simputfile(inp, out)
    hdulist = fits.open(testSimputFile)
    os.remove(out)
    header0 = hdulist[0].header

    # Reading the spectral table and the temperature from the header of the SIMPUT file just created
    sptable = read_spectable(header0.get('SP_FILE'))
    temp = header0.get('ISOTHERM') / keV2K  # [keV]

    # Getting energy and (normalized spectrum) from table and from
    z = speccubeIsothermalNovel.get('z_cos')
    energy_reference = speccubeIsothermalNovel.get('energy')  # [keV]
    spectrum_reference = calc_spec(sptable, z, temp, no_z_interp=True)
    spectrum_reference /= spectrum_reference.mean()  # normalize to mean = 1

    # Checking energy from the SIMPUT file
    for energy in hdulist[2].data['ENERGY']:
        for val, val_reference in zip(energy, energy_reference):
            assert val == pytest.approx(val_reference, rel=1.e-6)

    # Checking spectra from the SIMPUT file
    for spectrum in hdulist[2].data['FLUXDENSITY']:
        spectrum_norm = spectrum / spectrum.mean()  # normalize to mean = 1
        for val, val_reference in zip(spectrum_norm, spectrum_reference):
            assert val == pytest.approx(val_reference, rel=1.e-6)


def test_created_file_matches_reference(inp=speccube, out=testSimputFile, reference=referenceSimputFile):
    """
    Writing the spec_cube to a SIMPUT file should produce a file with data identical to the reference one.
    """
    if os.path.isfile(testSimputFile):
        os.remove(testSimputFile)
    cube2simputfile(inp, out)
    hdulist = fits.open(testSimputFile)
    os.remove(out)
    hdulist_reference = fits.open(reference)
<<<<<<< HEAD

    for hdu, hdu_reference in zip(hdulist, hdulist_reference):
        # Checking header keywords: created file must contain all keywords of reference file, with same value
        # assert_header_has_all_keywords_and_values_of_reference(hdu.header, hdu_reference.header)
        # Checking that data match
        assert np.all(hdu.data == hdu_reference.data)  # TODO: check that this line actually works
=======
    assert_hdu_list_matches_reference(hdulist, hdulist_reference)
>>>>>>> ad550219
<|MERGE_RESOLUTION|>--- conflicted
+++ resolved
@@ -117,13 +117,4 @@
     hdulist = fits.open(testSimputFile)
     os.remove(out)
     hdulist_reference = fits.open(reference)
-<<<<<<< HEAD
-
-    for hdu, hdu_reference in zip(hdulist, hdulist_reference):
-        # Checking header keywords: created file must contain all keywords of reference file, with same value
-        # assert_header_has_all_keywords_and_values_of_reference(hdu.header, hdu_reference.header)
-        # Checking that data match
-        assert np.all(hdu.data == hdu_reference.data)  # TODO: check that this line actually works
-=======
-    assert_hdu_list_matches_reference(hdulist, hdulist_reference)
->>>>>>> ad550219
+    assert_hdu_list_matches_reference(hdulist, hdulist_reference)