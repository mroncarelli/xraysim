import pytest
import numpy as np
import os
from astropy.io import fits

from xraysim.specutils.sixte import cube2simputfile
from xraysim.sphprojection.mapping import make_speccube
from xraysim.specutils.tables import read_spectable, calc_spec
from xraysim.gadgetutils.phys_const import keV2K
<<<<<<< HEAD
print('xyz',os.environ.get('XRAYSIM'))
=======
from .fitstestutils import assert_header_has_all_keywords_and_values_of_reference

environmentVariablesPathList = [os.environ.get('XRAYSIM'), os.environ.get('SIXTE_INSTRUMENTS')]
>>>>>>> a816a02a
inputDir = os.environ.get('XRAYSIM') + '/tests/inp/'
referenceDir = os.environ.get('XRAYSIM') + '/tests/reference_files/'

print(referenceDir)
print(inputDir)
snapshotFile = inputDir + 'snap_Gadget_sample'
spFile = inputDir + 'test_emission_table.fits'
referenceSimputFile = referenceDir + 'reference.simput'
npix, size, redshift, center, proj, flag_ene, tcut, nsample, nh = 25, 1.05, 0.1, [2500., 2500.], 'z', False, 1.e6, 1, 0.01
t_iso_keV = 6.3  # [keV]
t_iso = t_iso_keV * keV2K  # 73108018.313372612  # [K] (= 6.3 keV)
nene = fits.open(spFile)[0].header.get('NENE')
testSimputFile = inputDir + 'file_created_for_test.simput'

# Isothermal + no velocities
speccubeIsothermalNovel = make_speccube(snapshotFile, spFile, size=size, npix=npix, redshift=redshift, center=center,
                                        proj=proj, nsample=nsample, isothermal=t_iso, novel=True)

speccube = make_speccube(snapshotFile, spFile, size=size, npix=npix, redshift=redshift, center=center,
                         proj=proj, tcut=tcut, nh=nh, nsample=nsample)


<<<<<<< HEAD
def header_has_all_keywords_and_values_of_reference(header: fits.header, header_reference: fits.header) -> bool:
    """
    Checks that a header contains all the keys, with same values, than the reference one. Other keywords/values may
    be present and do not affect the result.
    :param header: (fits.header) Header to check.
    :param header_reference: (fits.header) Reference header.
    :return: (bool) True if all key/values match, False otherwise.
    """
    result = True
    for key in header_reference.keys():
        print(header.get(key), header_reference.get(key),header.get(key)==header_reference.get(key),header.get(key) == pytest.approx(header_reference.get(key)))

        result = result and header.get(key) == pytest.approx(header_reference.get(key))
    print(result)
    return result


=======
>>>>>>> a816a02a
def test_file_created(inp=speccubeIsothermalNovel, out=testSimputFile):
    """
    The output SIMPUT file must be correctly created
    :param inp: (dict) spectral cube structure
    :param out: (str) output SIMPUT file
    """
    if os.path.isfile(out):
        os.remove(out)
    cube2simputfile(inp, out)
    assert os.path.isfile(out)
    os.remove(out)


def test_primary_header_keywords(inp=speccubeIsothermalNovel, out=testSimputFile):
    """
    The header of the Primary of the output SIMPUT file must contain a series of keywords whose value depend on the
    input data
    :param inp: (dict) spectral cube structure
    :param out: (str) output SIMPUT file
    """
    if os.path.isfile(out):
        os.remove(out)
    center_map = (12., 34.)
    cube2simputfile(inp, out, pos=center_map)
    header = fits.open(out)[0].header
    os.remove(out)
    assert header.get('SIM_FILE') == inp.get('simulation_file')
    assert header.get('SP_FILE') == inp.get('spectral_table')
    assert header.get('PROJ') == inp.get('proj')
    assert header.get('Z_COS') == pytest.approx(inp.get('z_cos'))
    assert (header.get('D_C'), header.comments['D_C']) == pytest.approx((inp.get('d_c'), '[Mpc]'))
    assert header.get('NPIX') == inp.get('data').shape[0]
    assert header.get('NENE') == inp.get('data').shape[2]
    assert (header.get('ANG_PIX'), header.comments['ANG_PIX']) == pytest.approx((inp.get('pixel_size'), '[arcmin]'))
    assert (header.get('ANG_MAP'), header.comments['ANG_MAP']) == pytest.approx((inp.get('size'), '[deg]'))
    assert (header.get('RA_C'), header.comments['RA_C']) == pytest.approx((center_map[0], '[deg]'))
    assert (header.get('DEC_C'), header.comments['DEC_C']) == pytest.approx((center_map[1], '[deg]'))
    assert header.get('SMOOTH') == inp.get('smoothing')
    assert header.get('VPEC') == inp.get('velocities')


def test_isothermal_spectrum(inp=speccubeIsothermalNovel, out=testSimputFile):
    """
    All the spectra contained in the Extension 2 of the SIMPUT file must be isothermal with T equal to the value
    indicated by the spec_cube, with arbitrary normalization.
    :param inp: (dict) spectral cube structure
    :param out: (str) output SIMPUT file
    """

    # Creating SIMPUT file
    if os.path.isfile(out):
        os.remove(out)
    cube2simputfile(inp, out)
    hdulist = fits.open(testSimputFile)
    os.remove(out)
    header0 = hdulist[0].header

    # Reading the spectral table and the temperature from the header of the SIMPUT file just created
    sptable = read_spectable(header0.get('SP_FILE'))
    temp = header0.get('ISOTHERM') / keV2K  # [keV]

    # Getting energy and (normalized spectrum) from table and from
    z = speccubeIsothermalNovel.get('z_cos')
    energy_reference = speccubeIsothermalNovel.get('energy')  # [keV]
    spectrum_reference = calc_spec(sptable, z, temp, no_z_interp=True)
    spectrum_reference /= spectrum_reference.mean()  # normalize to mean = 1

    # Checking energy from the SIMPUT file
    for energy in hdulist[2].data['ENERGY']:
        for val, val_reference in zip(energy, energy_reference):
            assert val == pytest.approx(val_reference, rel=1.e-6)

    # Checking spectra from the SIMPUT file
    for spectrum in hdulist[2].data['FLUXDENSITY']:
        spectrum_norm = spectrum / spectrum.mean()  # normalize to mean = 1
        for val, val_reference in zip(spectrum_norm, spectrum_reference):
            assert val == pytest.approx(val_reference, rel=1.e-6)


def test_created_file_matches_reference(inp=speccube, out=testSimputFile, reference=referenceSimputFile):
    """
    Writing the spec_cube to a SIMPUT file should produce a file with data identical to the reference one.
    """
    if os.path.isfile(testSimputFile):
        os.remove(testSimputFile)
    cube2simputfile(inp, out)
    hdulist = fits.open(testSimputFile)
    os.remove(out)
    hdulist_reference = fits.open(reference)

    for hdu, hdu_reference in zip(hdulist, hdulist_reference):
        # Checking header keywords: created file must contain all keywords of reference file, with same value
        assert_header_has_all_keywords_and_values_of_reference(hdu.header, hdu_reference.header)
        # Checking that data match
<<<<<<< HEAD

        # print(hdu.header)

        # print(hdu_reference.header)
        #print('DATA CHECK')
        #print(hdu_reference.data,hdu.data,(hdu.data == hdu_reference.data))
        #assert np.all(hdu.data == hdu_reference.data)
=======
        assert np.all(hdu.data == hdu_reference.data)  # TODO: check that this line actually works
>>>>>>> a816a02a
<|MERGE_RESOLUTION|>--- conflicted
+++ resolved
@@ -7,18 +7,11 @@
 from xraysim.sphprojection.mapping import make_speccube
 from xraysim.specutils.tables import read_spectable, calc_spec
 from xraysim.gadgetutils.phys_const import keV2K
-<<<<<<< HEAD
-print('xyz',os.environ.get('XRAYSIM'))
-=======
 from .fitstestutils import assert_header_has_all_keywords_and_values_of_reference
 
 environmentVariablesPathList = [os.environ.get('XRAYSIM'), os.environ.get('SIXTE_INSTRUMENTS')]
->>>>>>> a816a02a
 inputDir = os.environ.get('XRAYSIM') + '/tests/inp/'
 referenceDir = os.environ.get('XRAYSIM') + '/tests/reference_files/'
-
-print(referenceDir)
-print(inputDir)
 snapshotFile = inputDir + 'snap_Gadget_sample'
 spFile = inputDir + 'test_emission_table.fits'
 referenceSimputFile = referenceDir + 'reference.simput'
@@ -36,26 +29,6 @@
                          proj=proj, tcut=tcut, nh=nh, nsample=nsample)
 
 
-<<<<<<< HEAD
-def header_has_all_keywords_and_values_of_reference(header: fits.header, header_reference: fits.header) -> bool:
-    """
-    Checks that a header contains all the keys, with same values, than the reference one. Other keywords/values may
-    be present and do not affect the result.
-    :param header: (fits.header) Header to check.
-    :param header_reference: (fits.header) Reference header.
-    :return: (bool) True if all key/values match, False otherwise.
-    """
-    result = True
-    for key in header_reference.keys():
-        print(header.get(key), header_reference.get(key),header.get(key)==header_reference.get(key),header.get(key) == pytest.approx(header_reference.get(key)))
-
-        result = result and header.get(key) == pytest.approx(header_reference.get(key))
-    print(result)
-    return result
-
-
-=======
->>>>>>> a816a02a
 def test_file_created(inp=speccubeIsothermalNovel, out=testSimputFile):
     """
     The output SIMPUT file must be correctly created
@@ -150,14 +123,4 @@
         # Checking header keywords: created file must contain all keywords of reference file, with same value
         assert_header_has_all_keywords_and_values_of_reference(hdu.header, hdu_reference.header)
         # Checking that data match
-<<<<<<< HEAD
-
-        # print(hdu.header)
-
-        # print(hdu_reference.header)
-        #print('DATA CHECK')
-        #print(hdu_reference.data,hdu.data,(hdu.data == hdu_reference.data))
-        #assert np.all(hdu.data == hdu_reference.data)
-=======
-        assert np.all(hdu.data == hdu_reference.data)  # TODO: check that this line actually works
->>>>>>> a816a02a
+        assert np.all(hdu.data == hdu_reference.data)  # TODO: check that this line actually works